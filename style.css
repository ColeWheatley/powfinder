/* ===== Font (paintbrush style) ===== */
@import url('https://fonts.googleapis.com/css2?family=Permanent+Marker&display=swap');

:root{
    --brand-font:'Permanent Marker', cursive;
    --bar-bg:rgba(0,0,0,0.60); /* Match sheet-bg for consistent opacity */
    --bar-bg-hover:#ff4081;
    --sep:rgba(255,255,255,0.20);
    --accent:#ff4081;
}

/* Hide selected OpenLayers controls */
.ol-attribution,
.ol-zoom-in,
.ol-zoom-out,
.ol-rotate-reset { display:none!important; }

/* App-like behavior - no text selection, no link cursors */
* {
    user-select: none;
    cursor: default !important;
}

/* Map takes full screen */
html,body{height:100%;margin:0;}
#map{width:100%;height:100%;}

/* Drawer container */
#drawer-container{
    position:fixed;left:0;bottom:-28vh; /* Updated */
    width:100%;height:38vh; /* Updated */
    z-index:1000;
    transition:bottom .35s ease;
    font-family:var(--brand-font);
    background:var(--bar-bg);backdrop-filter:blur(10px);
}
#drawer-container.open{ bottom:0; }

/* Bar (top 10vh) */
#drawer-bar{
    height:10vh; /* Increased height */
    width:100%;
    display:flex;
    /* justify-content:space-between; Removed for more granular control */
    align-items:center;
    padding:0 2vw; 
    box-sizing:border-box;
    cursor:pointer;
    transition:background .25s;
}
#drawer-bar .brand{
    font-size:4vh; /* Increased font size */
    color:#fff;
    margin:0;
    margin-right: auto; /* Pushes other items to the right */
}
/* Info box for clicked grid point - now part of the bar */
#info-box {
  flex-grow: 1;
  margin: 0 1vw;
  padding: 0.5vh 1vw;
  background: rgba(var(--accent), 0.8);
  color: white;
  border-radius: 0.5vh;
  font-family: var(--brand-font);
  display: flex;
  align-items: center;
  max-height: 8vh;
  overflow: hidden;
}

/* Default styling for items directly inside info-box (e.g., title text, map data lines) */
#info-box > div {
  padding: 0.2vh 0; 
  font-size: 1.5vh; 
  white-space: nowrap; 
}

/* Conditional styling for #info-box when it's used for selection */
#info-box.info-box-selecting {
    flex-direction: row; /* Arrange items horizontally */
    flex-wrap: nowrap;   /* Prevent wrapping to next line */
    justify-content: space-around; /* Distribute items */
    align-items: center; /* Vertically center items */
    overflow-x: auto; /* Allow horizontal scrolling if items overflow */
}

/* Styling for selector items within the info-box when it's in selection mode */
/* This targets .layer-item specifically when inside #info-box.info-box-selecting */
#info-box.info-box-selecting .layer-item {
    font-size: 1.3vh; /* Smaller font for compact items */
    padding: 0.5vh 0.7vw; /* Reduced padding */
    flex-grow: 0;       /* Don't grow */
    flex-shrink: 0;     /* Don't shrink */
    flex-basis: auto;   /* Base size on content */
    margin: 0 0.3vw;    /* Small margin between items */
    /* Inherits background, border-radius, active/hover states from general .layer-item */
}

/* Specific styling for the title text div, if different from other #info-box > div items */
#info-box .info-box-title-text {
    font-size: 1.6vh; /* Slightly larger for title */
    text-align: left; /* Changed to left */
    width: 100%; /* Ensure it takes full width */
}

.info-label {
    font-size: 1.6vh;
    margin-right: auto;
}


#info-box-close-button {
    cursor: pointer;
    font-size: 3vh; 
    color: #fff;
    margin-left: 1vw; /* Adjusted margin */
    padding: 0.5vh; 
    line-height: 1;
    display: none; /* Hidden by default */
}
#drawer-caret{
    font-size: 3.5vh; /* Increased font size */
    color:#fff;
    transition:transform .3s;
    margin-left: 1vw; /* Ensures spacing from close button if visible */
}
#drawer-container.open #drawer-caret{transform:rotate(180deg);}


/* Hover: hot pink background for bar, brand, and caret */
#drawer-bar:hover {
    background:var(--bar-bg-hover);
}
#drawer-bar:hover .brand, /* Brand color on hover is fine */
#drawer-bar:hover #drawer-caret,
#drawer-bar:hover #info-box-close-button { 
    color:#fff;
}

/* Content (hidden portion) */
#drawer-content{
    height:28vh; /* Updated */
    width:100%;
    display:flex; 
    color:#fff; 
    padding: 0; /* Base padding, specific padding below */
    padding-bottom: 4vh; /* Added */
    box-sizing: border-box; /* Ensured */
}

/* New Panel Styles */
#layer-panel {
    width: 75%; 
    box-sizing: border-box;
    padding: 1vh; /* Maintained */
    border-right: 1px solid white;
    overflow-y: auto; /* Confirmed */
    height: 100%; /* Confirmed */
}

#settings-grid-panel {
    width: 25%; 
    box-sizing: border-box;
    padding: 1vh; /* Maintained */
    overflow-y: auto; /* Confirmed */
    height: 100%; /* Confirmed */
    display: flex; 
    flex-direction: column;
}

/* Layer Grid (15 items in layer-panel) */
#layer-grid {
    display: grid;
    width: 100%; 
    height: 100%; 
    grid-template-columns: repeat(5, 1fr); /* 5 columns */
    grid-template-rows: repeat(3, 1fr);    /* 3 rows */
    gap: 1vh; 
}

/* Layer Items (General, applies to both grids unless overridden) */
.layer-item {
    padding: 0.75vh 1vh; 
    border-radius: 0.5vh; 
    cursor: pointer;
    font-size: 1.8vh; /* Increased font size */
    transition: background-color 0.2s, color 0.2s;
    background-color: rgba(0, 0, 0, 0.7); 
    backdrop-filter: blur(10px); 
    display: flex; 
    align-items: center; 
    justify-content: center; 
    overflow: hidden; 
    text-overflow: ellipsis; 
    white-space: nowrap; 
}

.layer-item:hover {
    background-color: rgba(255, 255, 255, 0.2); 
}

.layer-item.active {
    background-color: var(--accent); 
    color: white;
}

/* Not implemented layer items */
.layer-item.not-implemented {
    background-color: rgba(0, 0, 0, 0.4); 
    color: rgba(255, 255, 255, 0.4);
    cursor: not-allowed !important;
    opacity: 0.6;
}

.layer-item.not-implemented:hover {
    background-color: rgba(0, 0, 0, 0.4) !important;
    color: rgba(255, 255, 255, 0.4) !important;
}

/* Settings Grid (3 items in settings-grid-panel) */
#settings-grid {
    display: grid;
    width: 100%;
    flex-grow: 1; /* Allows it to fill height of settings-grid-panel */
    grid-template-columns: 1fr; /* Single column */
    grid-template-rows: repeat(3, 1fr); /* 3 rows */
    gap: 1vh;
}

/* Specific overrides for control buttons in settings-grid */
#settings-grid #day-control-button,
#settings-grid #time-control-button {
    background-color: var(--accent); /* Hot pink */
}
#settings-grid #day-control-button:hover,
#settings-grid #time-control-button:hover {
    background-color: #e03770; /* Slightly darker pink for hover */
}

/* Toggle Button Styling */
.toggle-button {
    position: relative;
    background-color: rgba(0, 0, 0, 0.7);
    border-radius: 0.5vh;
    cursor: pointer;
    display: flex;
    align-items: center;
    justify-content: center;
    overflow: hidden;
    font-size: 1.8vh;
    transition: all 0.3s ease;
}

.toggle-slider {
    position: absolute;
    top: 0;
    left: 0;
    width: 60%;
    height: 100%;
    background-color: var(--accent);
    border-radius: 0.5vh;
    transition: all 0.3s cubic-bezier(0.4, 0, 0.2, 1);
    z-index: 1;
}

.toggle-button.smooth .toggle-slider {
    left: 40%;
    width: 60%;
}

.toggle-label {
    position: absolute;
    z-index: 2;
    color: white;
    font-weight: bold;
    transition: color 0.3s ease;
    pointer-events: none;
    width: 40%;
    text-align: center;
}

.toggle-label.left {
    left: 0;
}

.toggle-label.right {
    right: 0;
}

.toggle-button.smooth .toggle-label.left {
    color: rgba(255, 255, 255, 0.7);
}

.toggle-button.smooth .toggle-label.right {
    color: white;
}


.brand.flash-error,
#drawer-caret.flash-error {
  color: #ff0033 !important;
  transition: color 0.5s cubic-bezier(.66,.09,1,.42);
}

/* Info box styling is now part of #drawer-bar section above */
/* #info-box > div styling is now part of #drawer-bar section above */

/* Simple legend for collapsed info box */
.legend {
    display: flex;
    align-items: center;
    font-size: 1.3vh;
    margin-left: auto;
}
.legend-bar {
<<<<<<< HEAD
    width: 30vw;
    height: 3vh;
=======
    width: 15vw;
    height: 1.5vh;
>>>>>>> c2553283
    margin: 0 0.5vw;
    border: 1px solid rgba(255,255,255,0.5);
}

/* Map click popup */
.popup {
    position: absolute;
    background: rgba(0, 0, 0, 0.7);
    color: white;
    padding: 0.5vh 1vw;
    border-radius: 0.5vh;
    pointer-events: none;
    transform: translate(-50%, -100%);
    font-family: var(--brand-font);
    font-size: 1.5vh;
    max-width: 40vw;
<<<<<<< HEAD
}
=======
}
>>>>>>> c2553283
<|MERGE_RESOLUTION|>--- conflicted
+++ resolved
@@ -314,13 +314,8 @@
     margin-left: auto;
 }
 .legend-bar {
-<<<<<<< HEAD
     width: 30vw;
     height: 3vh;
-=======
-    width: 15vw;
-    height: 1.5vh;
->>>>>>> c2553283
     margin: 0 0.5vw;
     border: 1px solid rgba(255,255,255,0.5);
 }
@@ -337,8 +332,4 @@
     font-family: var(--brand-font);
     font-size: 1.5vh;
     max-width: 40vw;
-<<<<<<< HEAD
-}
-=======
-}
->>>>>>> c2553283
+}