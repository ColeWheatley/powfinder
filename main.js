import 'https://cdn.jsdelivr.net/npm/ol@v7.4.0/dist/ol.js';

const map = new ol.Map({
  target: 'map',
  layers: [new ol.layer.Tile({ 
    source: new ol.source.OSM({
      cacheSize: 8192  // 4x default cache size for smooth zooming
    })
  })],
  view: new ol.View({
    center: ol.proj.fromLonLat([11.3558, 47.0108]), // Zuckerhütl coordinates
    zoom: 12 // Closer zoom to see mountain detail
  })
});

const src = new ol.source.Vector();
const layer = new ol.layer.Vector({ source: src });
map.addLayer(layer);
// Tiled PNG layer for interpolated data
const TILE_EXTENT = [1116554.4631222049, 5871439.8889177805,
                     1454674.4631222049, 6072574.8889177805];
const tileGrid = new ol.tilegrid.TileGrid({
  extent: TILE_EXTENT,
  origin: [TILE_EXTENT[0], TILE_EXTENT[3]],
  resolutions: [100],
  tileSize: 256
});
const tileLayer = new ol.layer.Tile({visible:false}); // Back to hidden by default
map.addLayer(tileLayer);
const popup = document.getElementById('popup');
const popupContent = document.getElementById('popup-content');
const popupCloseButton = document.getElementById('popup-close-button');
const overlay = new ol.Overlay({ element: popup, positioning: 'bottom-center', stopEvent: false });
map.addOverlay(overlay);

let times = [], points = [], varName = 'temperature_2m';
let variables = [];
let colorScales = {};

// Available tile timestamps - these match the actual tile directory names
const availableTimestamps = [
  "2025-05-24T09:00:00", "2025-05-24T12:00:00", "2025-05-24T15:00:00", "2025-05-24T18:00:00",
  "2025-05-25T09:00:00", "2025-05-25T12:00:00", "2025-05-25T15:00:00", "2025-05-25T18:00:00",
  "2025-05-26T09:00:00", "2025-05-26T12:00:00", "2025-05-26T15:00:00", "2025-05-26T18:00:00",
  "2025-05-27T09:00:00", "2025-05-27T12:00:00", "2025-05-27T15:00:00", "2025-05-27T18:00:00",
  "2025-05-28T09:00:00", "2025-05-28T12:00:00", "2025-05-28T15:00:00", "2025-05-28T18:00:00"
];

const hourOffsets = [0,1,2,3]; // Index into the 4 daily timestamps (9am, 12pm, 3pm, 6pm)
let dayIdx = 0, hourIdx = 0; // Start at day 0 (May 24th) as "Today"
let currentMin = 0, currentMax = 1;
let peaks = [];
let drawerOpen = false;

const varLabels = {
  temperature_2m: 'Temperature',
  relative_humidity_2m: 'Relative Humidity',
  shortwave_radiation: 'Radiation',
  cloud_cover: 'Cloud Cover',
  snow_depth: 'Snow Depth',
  snowfall: 'Snowfall',
  wind_speed_10m: 'Wind Speed',
  weather_code: 'Weather Code',
  freezing_level_height: 'Freezing Level',
  surface_pressure: 'Surface Pressure',
  dewpoint_2m: 'Dewpoint',
  elevation: 'Elevation',
  aspect: 'Aspect',
  slope: 'Slope',
  skiability: 'Skiability',
  sqh: 'SQH'
};

const varUnits = {
  temperature_2m: '°C',
  relative_humidity_2m: '%',
  shortwave_radiation: 'W/m²',
  cloud_cover: '%',
  snow_depth: 'm',
  snowfall: 'mm',
  wind_speed_10m: 'm/s',
  weather_code: '',
  freezing_level_height: 'm',
  surface_pressure: 'hPa',
  dewpoint_2m: '°C',
  elevation: 'm',
  aspect: '°',
  slope: '°',
  skiability: '',
  sqh: ''
};

const dayBtn = document.getElementById('day-control-button');
const timeBtn = document.getElementById('time-control-button');
const infoBox = document.getElementById('info-box');

<<<<<<< HEAD
// Prevent drawer toggle only when clicking selector buttons inside the info box
if (infoBox) {
  infoBox.addEventListener('click', (e) => {
    if (e.target.closest('.layer-item')) {
      e.stopPropagation();
    }
  });
=======
// Prevent clicks in the info box from toggling the drawer
if (infoBox) {
  infoBox.addEventListener('click', (e) => e.stopPropagation());
>>>>>>> 04809def
}

// load peak list for name lookups
const peaksPromise = fetch('resources/meteo_api/tirol_peaks.geojson')
  .then(r => r.json())
  .then(g => {
    peaks = g.features.map(f => ({
      name: f.properties.name,
      ele: f.properties.ele,
      lat: f.geometry.coordinates[1],
      lon: f.geometry.coordinates[0]
    }));
  }).catch(() => {});

const colorScalePromise = fetch('resources/Make%20TIFs/color_scales.json')
  .then(r => r.json())
  .then(d => { colorScales = d; })
  .catch(e => console.error('Color scale load failed', e));

const weatherPromise = fetch('resources/meteo_api/weather_data_3hour.json').then(r => r.json()).then(d => {
  const sample = d.coordinates.find(c => c.weather_data_3hour);
  if (!sample) return;
  times = sample.weather_data_3hour.hourly.time.map(t => new Date(t));
  variables = Object.keys(sample.weather_data_3hour.hourly)
    .filter(k => k !== 'time' && k !== 'time_units');
  points = d.coordinates.filter(c => c.weather_data_3hour).map(c => ({
    lat: c.coordinate_info.latitude ?? c.latitude,
    lon: c.coordinate_info.longitude ?? c.longitude,
    info: c.coordinate_info || {},
    w: c.weather_data_3hour.hourly
  }));
}).catch(e => console.error('Weather data load failed', e));

Promise.all([colorScalePromise, weatherPromise, peaksPromise]).then(() => {
  updateButtons();
  draw();
});

function formatDay(d){
  // Use May 24th as reference "Today" 
  const referenceDate = new Date('2025-05-24T00:00:00');
  const diff = Math.round((d - referenceDate) / 86400000);
  if(diff === 0) return 'Today';
  if(diff === 1) return 'Tomorrow';
  if(diff === -1) return 'Yesterday';
  return d.toLocaleDateString('en-US',{weekday:'long'});
}

function formatTime(d){
  const h = d.getHours();
  const period = h >= 12 ? 'pm' : 'am';
  const hour = ((h + 11) % 12) + 1;
  return `${hour}${period}`;
}

function parseColor(str){
  if(str.startsWith('rgba')){
    const m = str.match(/rgba\((\d+),(\d+),(\d+),(\d*\.?\d+)\)/);
    return [parseInt(m[1]), parseInt(m[2]), parseInt(m[3]), parseFloat(m[4])];
  }
  const hex = str.replace('#','');
  const full = hex.length===3 ? hex.split('').map(c=>c+c).join('') : hex;
  const num = parseInt(full,16);
  return [num>>16 & 255, num>>8 & 255, num & 255, 1];
}

function interpColor(c1,c2,t){
  return [
    Math.round(c1[0] + (c2[0]-c1[0])*t),
    Math.round(c1[1] + (c2[1]-c1[1])*t),
    Math.round(c1[2] + (c2[2]-c1[2])*t),
    c1[3] + (c2[3]-c1[3])*t
  ];
}

function color(val, varName){
  const spec = colorScales[varName];
  if(!spec) return '#ff00ff';

  if(varName === 'weather_code') {
    const pal = spec.palette;
    if(val <= 3) return pal[0];
    if(val <= 48) return pal[1];
    if(val <= 67) return pal[2];
    if(val <= 77) return pal[3];
    return pal[4];
  }

  const min = spec.min;
  const max = spec.max;
  const palette = spec.palette;
  const t = Math.max(0, Math.min(1, (val - min)/(max - min)));
  const scaled = t * (palette.length - 1);
  const idx = Math.floor(scaled);
  const frac = scaled - idx;
  const c1 = parseColor(palette[idx]);
  const c2 = parseColor(palette[Math.min(idx+1, palette.length-1)]);
  const c = interpColor(c1,c2,frac);
  if(spec.opacity || c[3] !== 1){
    return `rgba(${c[0]},${c[1]},${c[2]},${c[3].toFixed(2)})`;
  }
  return `rgb(${c[0]},${c[1]},${c[2]})`;
}

function draw(){
  const timestampIdx = dayIdx * 4 + hourIdx; // 4 times per day
  if(timestampIdx >= availableTimestamps.length) return;
  const spec = colorScales[varName] || {};
  currentMin = spec.min ?? 0;
  currentMax = spec.max ?? 1;
  
  const layerType = getLayerType(varName);
  
  if(!isPointMode){
    // Smooth mode: hide points, show image layer
    src.clear();
    layer.setVisible(false);
    updateTileLayer();
    showLayerInfoBox();
    return;
  }

  // Point mode: show points, hide image layer
  if (tileLayer.imageLayer) {
    tileLayer.imageLayer.setVisible(false);
  }
  
  // For terrain layers, we don't have point data, so switch to smooth mode
  if (layerType === 'terrain') {
    isPointMode = false;
    toggleBtn.classList.add('smooth');
    layer.setVisible(false);
    updateTileLayer();
    showLayerInfoBox();
    return;
  }
  
  layer.setVisible(true);

  const feats = points.map(p=>{
    const v = p.w[varName]?.[timestampIdx];
    const f = new ol.Feature(new ol.geom.Point(ol.proj.fromLonLat([p.lon,p.lat])));
    f.set('v', v);
    f.set('data', {p, timestampIdx});
    return f;
  });
  src.clear();
  feats.forEach(f=>{
    const v=f.get('v');
    if(typeof v!=='number') return;
    f.setStyle(new ol.style.Style({image:new ol.style.Circle({radius:6,fill:new ol.style.Fill({color:color(v,varName)})})}));
    src.addFeature(f);
  });
  showLayerInfoBox();
}

function updateButtons(){
  const timestampIdx = dayIdx * 4 + hourIdx; // 4 times per day
  if(timestampIdx >= availableTimestamps.length) return;
  const t = new Date(availableTimestamps[timestampIdx]);
  dayBtn.textContent = formatDay(t);
  timeBtn.textContent = formatTime(t);
}

function showLayerInfoBox(){
  const info = document.getElementById('info-box');
  const timestampIdx = dayIdx * 4 + hourIdx; // 4 times per day
  if(timestampIdx >= availableTimestamps.length) return;
  const t = new Date(availableTimestamps[timestampIdx]);
  if(!info || !t) return;
  info.classList.remove('info-box-selecting');
  const spec = colorScales[varName] || {palette:['#0000ff','#ff0000']};
  
  const layerType = getLayerType(varName);
  
  // For terrain layers, don't show time info
  let label;
  if (layerType === 'terrain') {
    label = `${varLabels[varName] ?? varName}`;
  } else {
    label = `${varLabels[varName] ?? varName} ${formatDay(t)} at ${formatTime(t)}`;
  }
  
  const unit = varUnits[varName] ?? '';
  info.classList.remove('info-box-selecting');
  if(varName === 'weather_code'){
    const cats = [
      {range:'0-3', label:'Clear/cloudy', color:spec.palette[0]},
      {range:'45-48', label:'Fog', color:spec.palette[1]},
      {range:'51-86', label:'Rain/showers', color:spec.palette[2]},
      {range:'71-77', label:'Snow', color:spec.palette[3]},
      {range:'95-99', label:'Thunder', color:spec.palette[4]}
    ];
    info.innerHTML = `<div class="info-box-left">${label}</div>`;
    const row = document.createElement('div');
    row.className = 'date-selector-row';
    cats.forEach(c=>{
      const div = document.createElement('div');
      div.className = 'layer-item';
      const flexMap = {3:30,4:20,5:15,6:12};
      const basis = flexMap[cats.length] ?? (100/cats.length);
      div.style.setProperty('--selector-basis', `${basis}%`);
      div.innerHTML = `<span style="background:${c.color};width:1em;height:1em;display:inline-block;margin-right:0.5em"></span>${c.label}`;
      row.appendChild(div);
    });
    info.appendChild(row);
  }else{
    const barStyle = `background:linear-gradient(to right,${spec.palette.join(',')})`;
    info.innerHTML = `
      <div class="info-box-left">
        ${label}
      </div>
      <div class="info-box-right">
        <span>${currentMin.toFixed(1)}${unit}</span>
        <div class="legend-bar" style="${barStyle}"></div>
        <span>${currentMax.toFixed(1)}${unit}</span>
      </div>
    `;
  }
  info.style.display = 'block';
}
function updateTileLayer(){
  const timestampIdx = dayIdx * 4 + hourIdx; // 4 times per day
  if(timestampIdx >= availableTimestamps.length) return;
  const ts = availableTimestamps[timestampIdx];
  
  // Remove any existing image layer
  if (tileLayer.imageLayer) {
    map.removeLayer(tileLayer.imageLayer);
  }
  
  // Determine the image URL based on layer type
  let imageUrl;
  const layerType = getLayerType(varName);
  
  if (layerType === 'terrain') {
    // Static terrain layers
    imageUrl = `TIFS/100m_resolution/terrainPNGs/${varName}.png`;
  } else if (layerType === 'snow_composite' || layerType === 'weather') {
    // Time-dependent layers (weather data, skiability, SQH)
    imageUrl = `TIFS/100m_resolution/${ts}/${varName}.png`;
  } else {
    console.warn(`Unknown layer type for ${varName}`);
    return;
  }
  
  const src = new ol.source.ImageStatic({
    url: imageUrl,
    imageExtent: TILE_EXTENT, // Use the same extent as before
    projection: 'EPSG:3857' // Web Mercator
  });
  
  const imageLayer = new ol.layer.Image({
    source: src,
    opacity: 0.7 // Make it semi-transparent so we can see the base map
  });
  
  // Store reference and add to map
  tileLayer.imageLayer = imageLayer;
  map.addLayer(imageLayer);
}

// Helper function to determine layer type
function getLayerType(layerName) {
  const terrainLayers = ['elevation', 'aspect', 'slope'];
  const snowCompositeLayers = ['skiability', 'sqh'];
  
  if (terrainLayers.includes(layerName)) {
    return 'terrain';
  } else if (snowCompositeLayers.includes(layerName)) {
    return 'snow_composite';
  } else {
    return 'weather';
  }
}

// Helper function to check if layer supports point mode
function supportsPointMode(layerName) {
  const layerType = getLayerType(layerName);
  // Only weather layers support point mode
  return layerType === 'weather';
}

// Helper function to update toggle button state
function updateToggleButtonState() {
  const toggleBtn = document.getElementById('mode-toggle');
  const supportsPoints = supportsPointMode(varName);
  
  if (supportsPoints) {
    // Enable the toggle button
    toggleBtn.disabled = false;
    toggleBtn.classList.remove('disabled');
    toggleBtn.title = 'Toggle between point and smooth visualization';
  } else {
    // Disable the toggle button and force smooth mode
    toggleBtn.disabled = true;
    toggleBtn.classList.add('disabled');
    toggleBtn.title = 'This layer only supports smooth visualization';
    isPointMode = false;
    toggleBtn.classList.add('smooth');
  }
}


function showDaySelector(){
  const info = document.getElementById('info-box');
  info.innerHTML='';
  info.classList.add('info-box-selecting');
  const dayRow = document.createElement('div');
  dayRow.className = 'date-selector-row';
  info.appendChild(dayRow);

  for(let i=0; i < 5; i++){ // 5 days available
    const timestampIdx = i * 4; // First timestamp of each day
    if(timestampIdx >= availableTimestamps.length) continue;
    const d = new Date(availableTimestamps[timestampIdx]);
    const div = document.createElement('div');
    div.className = 'layer-item';
    div.style.setProperty('--selector-basis', '15%');
    div.textContent = formatDay(d);
    if (i === dayIdx) div.classList.add('active');
    div.onclick = () => {
      dayIdx = i;
      updateButtons();
      draw();
      showDaySelector();
    };
    dayRow.appendChild(div);
  }
  info.style.display='block';
}

function showTimeSelector(){
  const info = document.getElementById('info-box');
  info.innerHTML='';
  info.classList.add('info-box-selecting');
  const timeRow = document.createElement('div');
  timeRow.className = 'time-selector-row';
  info.appendChild(timeRow);

  for(let i=0; i<4; i++){
    const tsStr = availableTimestamps[dayIdx*4 + i];
    if(!tsStr) continue;
    const d = new Date(tsStr);
    const div = document.createElement('div');
    div.className = 'layer-item';
    div.style.setProperty('--selector-basis', '20%');
    div.textContent = formatTime(d);
    if(i === hourIdx) div.classList.add('active');
    div.onclick = () => {
      hourIdx = i;
      updateButtons();
      draw();
      showTimeSelector();
    };
    timeRow.appendChild(div);
  }
  info.style.display='block';
}

dayBtn.onclick=()=>{showDaySelector();};
timeBtn.onclick=()=>{showTimeSelector();};

// Toggle button functionality
let isPointMode = true; // Back to starting in point mode
const toggleBtn = document.getElementById('mode-toggle');

toggleBtn.onclick = () => {
  // Don't do anything if the button is disabled
  if (toggleBtn.disabled) return;
  
  isPointMode = !isPointMode;
  if (isPointMode) {
    toggleBtn.classList.remove('smooth');
    // Hide any existing image layer
    if (tileLayer.imageLayer) {
      tileLayer.imageLayer.setVisible(false);
    }
    tileLayer.setVisible(false);
    draw(); // This will show the points
  } else {
    toggleBtn.classList.add('smooth');
    // Hide the vector points
    layer.setVisible(false);
    // Show/update the image layer
    draw(); // This will update the image layer
  }
  console.log('Mode:', isPointMode ? 'Point' : 'Smooth');
};

// Handle all layer types: weather, terrain, and snow_composite
document.querySelectorAll('.layer-item[data-layer-name]').forEach(btn=>{
  if(btn.dataset.layerName===varName) btn.classList.add('active');
  btn.onclick=()=>{
    document.querySelectorAll('.layer-item[data-layer-name]').forEach(b=>b.classList.remove('active'));
    btn.classList.add('active');
    varName=btn.dataset.layerName;
    updateToggleButtonState(); // Update toggle button based on new layer
    draw();
  };
});

function findPeak(lat,lon){
  return peaks.find(p=>Math.abs(p.lat-lat)<1e-4 && Math.abs(p.lon-lon)<1e-4);
}

map.on('singleclick', evt=>{
  if(drawerOpen){
    toggleDrawer();
    return;
  }
  overlay.setPosition(undefined);
  const feature = map.forEachFeatureAtPixel(evt.pixel,f=>f);

  const handleNoData = () => {
    const clickedCoord = ol.proj.toLonLat(evt.coordinate);
    const [lon, lat] = clickedCoord;

    // Get current selected timestamp
    const tsStr = availableTimestamps[dayIdx*4 + hourIdx];
    if(!tsStr){
        popupContent.textContent = 'Time data unavailable for API request.';
        overlay.setPosition(evt.coordinate);
        popup.style.display = 'block';
        return;
    }

    // Get the selected date and time from the frontend interface
    const selectedDate = new Date(tsStr);
    const dateStr = selectedDate.toISOString().split('T')[0]; // YYYY-MM-DD format

    // Build Open-Meteo API URL with same parameters as collection script
    // Use the date range that covers our selected time
    const apiParams = new URLSearchParams({
        latitude: lat.toFixed(6),
        longitude: lon.toFixed(6),
        model: 'icon-d2',
        hourly: [
            'temperature_2m', 'relative_humidity_2m', 'shortwave_radiation',
            'cloud_cover', 'snow_depth', 'snowfall', 'wind_speed_10m',
            'weather_code', 'freezing_level_height', 'surface_pressure'
        ].join(','),
        start_date: dateStr,
        end_date: dateStr,
        timezone: 'Europe/Vienna'
    });

    const apiUrl = `https://api.open-meteo.com/v1/forecast?${apiParams}`;

    popupContent.textContent = 'Loading weather data...';
    overlay.setPosition(evt.coordinate);
    popup.style.display = 'block';

    fetch(apiUrl)
      .then(response => {
        if (!response.ok) {
          throw new Error(`API request failed: ${response.status}`);
        }
        return response.json();
      })
      .then(apiData => {
        if (!apiData.hourly || !apiData.hourly.time) {
          throw new Error('Invalid API response structure');
        }

        // Find the closest time index to our selected time
        const targetTime = selectedDate.toISOString();
        const apiTimes = apiData.hourly.time;
        let closestIndex = 0;
        let minDiff = Math.abs(new Date(apiTimes[0]).getTime() - selectedDate.getTime());

        for (let i = 1; i < apiTimes.length; i++) {
          const diff = Math.abs(new Date(apiTimes[i]).getTime() - selectedDate.getTime());
          if (diff < minDiff) {
            minDiff = diff;
            closestIndex = i;
          }
        }

        // Extract weather values for the closest time
        const weatherData = {};
        Object.keys(apiData.hourly).forEach(param => {
          if (param !== 'time' && apiData.hourly[param][closestIndex] !== null) {
            weatherData[param] = apiData.hourly[param][closestIndex];
          }
        });

        // Format and display
        let formattedHtml = `<div><strong>Location:</strong> ${lat.toFixed(4)}, ${lon.toFixed(4)}</div>`;
        formattedHtml += `<div><strong>Time:</strong> ${apiTimes[closestIndex]}</div><br>`;

        Object.entries(weatherData).forEach(([key, value]) => {
          const label = varLabels[key] || key;
          const unit = varUnits[key] || '';
          const displayValue = typeof value === 'number' ? value.toFixed(1) : value;
          formattedHtml += `<div>${label}: ${displayValue}${unit}</div>`;
        });

        popupContent.innerHTML = formattedHtml;
      })
      .catch(error => {
        console.error('Weather API error:', error);
        popupContent.textContent = `Failed to fetch weather data: ${error.message}`;
      });
  };

  if(!feature){
    handleNoData();
    return;
  }
  const data = feature.get('data');
  if(!data){
    handleNoData();
    return;
  }
  const {p,idx} = data;
  const lines=[];
  if(p.info && p.info.type){
    if(p.info.type==='peak'){
      const peak=findPeak(p.lat,p.lon);
      if(peak){
        lines.push(`<strong>Peak:</strong> ${peak.name} (${peak.ele}m)`);
      }else{
        lines.push('<strong>Peak point</strong>');
      }
    }else{
      lines.push('<strong>Random point</strong>');
    }
  }
  lines.push(`<strong>Location:</strong> ${p.lat.toFixed(4)}, ${p.lon.toFixed(4)}<br>`);
  
  variables.forEach(v=>{
    const val=p.w[v]?.[idx];
    if(val!=null) {
      const label = varLabels[v] || v;
      const unit = varUnits[v] || '';
      const displayValue = typeof val === 'number' ? val.toFixed(1) : val;
      lines.push(`${label}: ${displayValue}${unit}`);
    }
  });
  popupContent.innerHTML=lines.join('<br>');
  overlay.setPosition(evt.coordinate);
  popup.style.display='block';

});

// Drawer toggle functionality
window.toggleDrawer = function() {
  const cont = document.getElementById('drawer-container');
  cont.classList.toggle('open');
  drawerOpen = cont.classList.contains('open');
  popup.style.display='none';
  if(!drawerOpen) showLayerInfoBox();
};

// Event listener for 'Escape' key press
document.addEventListener('keydown', (event) => {
  if (event.key === 'Escape') {
    if (drawerOpen) {
      toggleDrawer();
    }
    if (popup.style.display !== 'none') {
      popup.style.display = 'none';
    }
  } else if (event.key === 'ArrowRight') {
    const idx = dayIdx * 4 + hourIdx;
    if (idx < availableTimestamps.length - 1) {
      hourIdx++;
      if (hourIdx > 3) { hourIdx = 0; dayIdx++; }
      updateButtons();
      draw();
    }
    event.preventDefault();
  } else if (event.key === 'ArrowLeft') {
    const idx = dayIdx * 4 + hourIdx;
    if (idx > 0) {
      hourIdx--;
      if (hourIdx < 0) { hourIdx = 3; dayIdx--; }
      updateButtons();
      draw();
    }
    event.preventDefault();
  }
});

// Popup close button functionality
if (popupCloseButton) {
  popupCloseButton.onclick = () => {
    popup.style.display = 'none';
    overlay.setPosition(undefined); // Also clear the overlay's position
  };
}

// Initialize toggle button state based on the default layer
updateToggleButtonState();<|MERGE_RESOLUTION|>--- conflicted
+++ resolved
@@ -94,19 +94,13 @@
 const timeBtn = document.getElementById('time-control-button');
 const infoBox = document.getElementById('info-box');
 
-<<<<<<< HEAD
-// Prevent drawer toggle only when clicking selector buttons inside the info box
 if (infoBox) {
   infoBox.addEventListener('click', (e) => {
     if (e.target.closest('.layer-item')) {
       e.stopPropagation();
     }
   });
-=======
-// Prevent clicks in the info box from toggling the drawer
-if (infoBox) {
-  infoBox.addEventListener('click', (e) => e.stopPropagation());
->>>>>>> 04809def
+
 }
 
 // load peak list for name lookups
