--- conflicted
+++ resolved
@@ -23,10 +23,7 @@
 
 let times = [], points = [], varName = 'temperature_2m';
 let variables = [];
-<<<<<<< HEAD
-=======
-
->>>>>>> c2553283
+
 const hourOffsets = [3,4,5,6]; // 9am, noon, 3pm, 6pm
 let dayIdx = 0, hourIdx = 0;
 let currentMin = 0, currentMax = 1;
@@ -46,7 +43,6 @@
   surface_pressure: 'Surface Pressure'
 };
 
-<<<<<<< HEAD
 const varUnits = {
   temperature_2m: '°C',
   relative_humidity_2m: '%',
@@ -59,8 +55,7 @@
   freezing_level_height: 'm',
   surface_pressure: 'hPa'
 };
-=======
->>>>>>> c2553283
+
 const dayBtn = document.getElementById('day-control-button');
 const timeBtn = document.getElementById('time-control-button');
 
@@ -167,18 +162,13 @@
   info.classList.remove('info-box-selecting');
   const barStyle = `background:linear-gradient(to right,rgb(0,0,255),rgb(255,0,0))`;
   const label = `${varLabels[varName] ?? varName} ${formatDay(t)} at ${formatTime(t)}`;
-<<<<<<< HEAD
   const unit = varUnits[varName] ?? '';
   info.innerHTML =
     `<div class="info-label">${label}</div>`+
     `<div class="legend"><span>${currentMin.toFixed(1)}${unit}</span>`+
     `<div class="legend-bar" style="${barStyle}"></div>`+
     `<span>${currentMax.toFixed(1)}${unit}</span></div>`;
-=======
-  info.innerHTML = `<div class="info-label">${label}</div>`+
-    `<div class="legend"><div class="legend-bar" style="${barStyle}"></div>`+
-    `<span>${currentMin.toFixed(1)} - ${currentMax.toFixed(1)}</span></div>`;
->>>>>>> c2553283
+
   info.style.display = 'block';
 }
 
@@ -220,10 +210,6 @@
   info.style.display='block';
 }
 
-<<<<<<< HEAD
-=======
-
->>>>>>> c2553283
 dayBtn.onclick=()=>{showDaySelector();};
 timeBtn.onclick=()=>{showTimeSelector();};
 
@@ -269,10 +255,7 @@
     popupContent.textContent='No data here';
     overlay.setPosition(evt.coordinate);
     popup.style.display='block';
-<<<<<<< HEAD
-=======
-
->>>>>>> c2553283
+
     return;
   }
   const data = feature.get('data');
@@ -280,10 +263,7 @@
     popupContent.textContent='No data here';
     overlay.setPosition(evt.coordinate);
     popup.style.display='block';
-<<<<<<< HEAD
-=======
-
->>>>>>> c2553283
+
     return;
   }
   const {p,idx} = data;
@@ -307,10 +287,7 @@
   popupContent.innerHTML=lines.join('<br>');
   overlay.setPosition(evt.coordinate);
   popup.style.display='block';
-<<<<<<< HEAD
-=======
-
->>>>>>> c2553283
+
 });
 
 // Drawer toggle functionality
