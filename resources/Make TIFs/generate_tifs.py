--- conflicted
+++ resolved
@@ -424,28 +424,6 @@
     # Sort timestamps chronologically for proper forward integration
     sorted_timestamps = sorted(ALL_TIMESTAMPS, key=lambda x: datetime.fromisoformat(x))
 
-<<<<<<< HEAD
-=======
-    # ------------------------------------------------------------------
-    # Pre-interpolate weather data for all timestamps to avoid redundancy
-    print("Precomputing weather grids...")
-    weather_cache: Dict[str, Dict[str, np.ndarray]] = {}
-    with ProcessPoolExecutor(
-        initializer=_init_worker,
-        initargs=(arrays, idxs, weights, grid_elev_flat, coords_elev, grid_elev.shape),
-    ) as executor:
-        for ts in sorted_timestamps:
-            if ts not in tindex:
-                continue
-            ti = tindex[ts]
-            hour = datetime.fromisoformat(ts).hour
-            period = PERIOD_FROM_HOUR.get(hour)
-            hs = hillshade.get(period, np.zeros_like(grid_elev_flat))
-
-            futures = [executor.submit(_interp_worker, (v, ti, hs)) for v in WEATHER_VARS]
-            ts_results = {k: d for k, d in (f.result() for f in futures)}
-            weather_cache[ts] = ts_results
->>>>>>> 70f3c108
 
     # Define which variables are needed for powder physics
     POWDER_REQUIRED_VARS = [
@@ -466,7 +444,6 @@
     if "skiability" in vars_to_process:
         ordered_vars.append("skiability")
 
-<<<<<<< HEAD
     # Determine which variables can be skipped entirely based on fingerprints
     skip_map = {k: should_skip(VAR_BY_KEY[k]) for k in ordered_vars}
 
@@ -535,83 +512,7 @@
                         grid_elev,
                     )
                     results = {"skiability": ski.reshape(grid_elev.shape)}
-=======
-    for var_key in ordered_vars:
-        var = VAR_BY_KEY[var_key]
-        
-        # Skip non-essential variables for historical timestamps
-        # Current approach processes ALL then filters
-        timestamps_to_process = [ts for ts in sorted_timestamps if ts in tindex]
-
-        # Better: only process what's needed
-        if var_key not in POWDER_REQUIRED_VARS:
-            timestamps_to_process = sorted([ts for ts in FRONTEND_TIMESTAMPS if ts in tindex])
-        
-        if should_skip(var):
-            print(f"Skipping {var.key} (up to date)")
-            continue
-        print(f"Generating {var.key}...")
-        
-        # Initialize powder state for forward integration
-        prev_depth = None
-        prev_quality = None
-        
-        for ts in timestamps_to_process:
-            out_dir = OUTPUT_BASE / ts
-            out_dir.mkdir(parents=True, exist_ok=True)
-
-            if var.depends_on_previous:
-                # Load previous powder state
-                if prev_depth is None:
-                    prev_depth, prev_quality = load_powder_state(ts, grid_elev.shape, sorted_timestamps)
-
-                w = weather_cache[ts]
-                depth, qual = physics_powder(
-                    prev_depth,
-                    prev_quality,
-                    w["snowfall"].ravel(),
-                    w["temperature_2m"].ravel(),
-                    w["shortwave_radiation"].ravel(),
-                    w["wind_speed_10m"].ravel(),
-                    w["cloud_cover"].ravel(),
-                    w["relative_humidity_2m"].ravel(),
-                    ts,
-                    grid_elev_flat,
-                )
-
-                # Update state for next iteration
-                prev_depth, prev_quality = depth, qual
-
-                results = {
-                    "powder_depth": depth.reshape(grid_elev.shape),
-                    "powder_quality": qual.reshape(grid_elev.shape),
-                }
-            else:
-                if var_key in WEATHER_VARS:
-                    data = weather_cache[ts][var_key]
-                else:
-                    hour = datetime.fromisoformat(ts).hour
-                    period = PERIOD_FROM_HOUR.get(hour)
-                    hs = hillshade.get(period, np.zeros_like(grid_elev_flat))
-                    data = interpolate(
-                        var,
-                        tindex[ts],
-                        hs,
-                        arrays,
-                        idxs,
-                        weights,
-                        grid_elev_flat,
-                        coords_elev,
-                        grid_elev.shape,
-                    )
-                results = {var.outputs[0]: data}
-
-            for out_name, data in results.items():
-                scale = color_scales.get(out_name, {})
-                if "min" in scale and "max" in scale:
-                    vmin = scale["min"]
-                    vmax = scale["max"]
->>>>>>> 70f3c108
+
                 else:
                     data = interpolate(
                         var,
